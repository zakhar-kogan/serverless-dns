/*
 * Copyright (c) 2021 RethinkDNS and its authors.
 *
 * This Source Code Form is subject to the terms of the Mozilla Public
 * License, v. 2.0. If a copy of the MPL was not distributed with this
 * file, You can obtain one at http://mozilla.org/MPL/2.0/.
 */

import net, { isIPv6, Socket } from "net";
import tls, { TLSSocket } from "tls";
import http2, { Http2ServerRequest, Http2ServerResponse } from "http2";
import { V1ProxyProtocol } from "proxy-protocol-js";

import { handleRequest } from "./index.js";
import * as dnsutil from "./helpers/dnsutil.js";
import * as util from "./helpers/util.js";
import { TLS_CRT, TLS_KEY } from "./helpers/node/config.js";

// Ports which the services are exposed on. Corresponds to fly.toml ports.
const DOT_ENTRY_PORT = 10000;
const DOH_ENTRY_PORT = 8080;

const DOT_IS_PROXY_PROTO = eval(`process.env.DOT_HAS_PROXY_PROTO`);
const DOT_PROXY_PORT = DOT_ENTRY_PORT; // Unused if proxy proto is disabled

const DOT_PORT = DOT_IS_PROXY_PROTO
  ? DOT_ENTRY_PORT + 1 // Bump DOT port to allow entry via proxy proto port.
  : DOT_ENTRY_PORT;
const DOH_PORT = DOH_ENTRY_PORT;

const tlsOptions = {
  key: TLS_KEY,
  cert: TLS_CRT,
};

let OUR_RG_DN_RE = null; // regular dns name match
let OUR_WC_DN_RE = null; // wildcard dns name match

// main
((_) => {
  const dot1 = tls
    .createServer(tlsOptions, serveTLS)
    .listen(DOT_PORT, () => up("DoT", dot1.address()));

  const dot2 =
    DOT_IS_PROXY_PROTO &&
    net
      .createServer(serveDoTProxyProto)
      .listen(DOT_PROXY_PORT, () => up("DoT ProxyProto", dot2.address()));

  const doh = http2
    .createSecureServer({ ...tlsOptions, allowHTTP1: true }, serveHTTPS)
    .listen(DOH_PORT, () => up("DoH", doh.address()));

  function up(server, addr) {
    log.i(server, `listening on: [${addr.address}]:${addr.port}`);
  }
})();

function close(sock) {
  sock.destroy();
}

/**
 * Creates a duplex pipe between `a` and `b` sockets.
 * @param {Socket} a
 * @param {Socket} b
 * @returns - true if pipe created, false if error
 */
function proxySockets(a, b) {
  if (a.destroyed || b.destroyed) return false;
  a.pipe(b);
  b.pipe(a);
  return true;
}

/**
 * Proxies connection to DOT server, retrieving proxy proto header.
 * @param {Socket} clientSocket
 */
function serveDoTProxyProto(clientSocket) {
  let ppHandled = false;
  log.d("--> new client Connection");

  const dotSock = net.connect(DOT_PORT, () => {
    log.d("DoT socket ready");
  });

  dotSock.on("error", (e) => {
    log.w("DoT socket error, closing client connection", e);
    close(clientSocket);
    close(dotSock);
  });

  function handleProxyProto(buf) {
    // Data from only first tcp segment is to be consumed to get proxy proto.
    // After extracting proxy proto, a duplex pipe is created to DoT server.
    // So, further tcp segments return here.
    if (ppHandled) return;

    let chunk = buf.toString("ascii");
    let delim = chunk.indexOf("\r\n") + 2; // CRLF = \x0D \x0A
    ppHandled = true;

    if (delim < 0) {
      log.e("proxy proto header invalid / not found =>", chunk);
      close(clientSocket);
      close(dotSock);
      return;
    }

    try {
      // TODO: admission control
      const proto = V1ProxyProtocol.parse(chunk.slice(0, delim));
      log.d(`--> [${proto.source.ipAddress}]:${proto.source.port}`);

      // remaining data from first tcp segment
      let ok = !dotSock.destroyed && dotSock.write(buf.slice(delim));
      if (!ok)
        throw new Error(
          proto + " err dotSock write len(buf): " + buf.byteLength
        );

      ok = proxySockets(clientSocket, dotSock);
      if (!ok) throw new Error(proto + " err clientSock <> dotSock proxy");
    } catch (e) {
      log.w(e);
      close(clientSocket);
      close(dotSock);
      return;
    }
  }

  clientSocket.on("data", handleProxyProto);
  clientSocket.on("close", () => {
    close(dotSock);
  });
  clientSocket.on("error", (e) => {
    log.w("Client socket error, closing connection");
    close(clientSocket);
    close(dotSock);
  });
}

function makeScratchBuffer() {
  const qlenBuf = util.createBuffer(dnsutil.dnsHeaderSize);
  const qlenBufOffset = util.recycleBuffer(qlenBuf);

  return {
    qlenBuf: qlenBuf,
    qlenBufOffset: qlenBufOffset,
    qBuf: null,
    qBufOffset: 0,
  };
}

/**
 * Get RegEx's to match dns names of a CA certificate.
 * A non matching RegEx is returned if no DNS names are found.
 * @param {TLSSocket} socket - TLS socket to get CA certificate from.
 * @returns [RegEx, RegEx] - [regular, wildcard]
 */
function getDnRE(socket) {
  const SAN_DNS_PREFIX = "DNS:";
  const SAN = socket.getCertificate().subjectaltname;

  // Compute DNS RegExs from TLS SAN (subject-alt-names)
  // for max.rethinkdns.com SANs, see: https://crt.sh/?id=5708836299
  const regExs = SAN.split(",").reduce(
    (arr, entry) => {
      entry = entry.trim();
      // Ignore non-DNS entries
      const u = entry.indexOf(SAN_DNS_PREFIX);
      if (u !== 0) return arr;
      // entry => DNS:*.max.rethinkdns.com
      // sliced => *.max.rethinkdns.com
      entry = entry.slice(SAN_DNS_PREFIX.length);

      // d => *\\.max\\.rethinkdns\\.com
      // wc => true
      // pos => 1
      // match => [a-z0-9-_]*\\.max\\.rethinkdns\\.com
      const d = entry.replace(/\./g, "\\.");
      const wc = d.startsWith("*");
      const pos = wc ? 1 : 0;
      const match = wc ? "[a-z0-9-_]" + d : d;

      arr[pos].push("(^" + match + "$)");

      return arr;
    },
    // [[Regular matches], [Wildcard matches]]
    [[], []]
  );

  const rgDnRE = new RegExp(regExs[0].join("|") || "(?!)", "i");
  const wcDnRE = new RegExp(regExs[1].join("|") || "(?!)", "i");
  log.i(rgDnRE, wcDnRE);
  return [rgDnRE, wcDnRE];
}

/**
<<<<<<< HEAD
 * Gets flag and hostname from the wildcard domain name.
 * @param {String} sni - Wildcard SNI
=======
 * Gets flag and hostname from TLS socket.
 * @param {TLSSocket} socket - TLS socket to get SNI from.
>>>>>>> bfce2e71
 * @returns [flag, hostname]
 */
function getMetadata(sni) {
  // 1-flag.max.rethinkdns.com => ["1-flag", "max", "rethinkdns", "com"]
  let s = sni.split(".");
  // ["1-flag", "max", "rethinkdns", "com"] => "max.rethinkdns.com"]
  const host = s.splice(1).join(".");
  // replace "-" with "+" as doh handlers use "+" to differentiate between
  // a b32 flag and a b64 flag ("-" is a valid b64url char; "+" is not)
  const flag = s[0].replace(/-/g, "+");

  console.debug(`flag: ${flag}, host: ${host}`);
  return [flag, host];
}

/**
 * Services a DNS over TLS connection
 * @param {TLSSocket} socket
 */
function serveTLS(socket) {
  const sni = socket.servername;
  if (!sni) {
    log.w("No SNI, closing client connection");
    close(socket);
    return;
  }

  if (!OUR_RG_DN_RE || !OUR_WC_DN_RE)
    [OUR_RG_DN_RE, OUR_WC_DN_RE] = getDnRE(socket);

    const isOurRgDn = OUR_RG_DN_RE.test(sni);
    const isOurWcDn = OUR_WC_DN_RE.test(sni);

  if (!isOurWcDn && !isOurRgDn) {
    log.w("Not our DNS name, closing client connection");
    close(socket);
    return;
  }

  console.debug(
    `(${socket.getProtocol()}), session reused: ${socket.isSessionReused()}}`
  );

  const [flag, host] = isOurWcDn ? getMetadata(sni) : ["", sni];
  const sb = makeScratchBuffer();

  socket.on("data", (data) => {
    handleTCPData(socket, data, sb, host, flag);
  });
  socket.on("end", () => {
    socket.end();
  });
  socket.on("error", (e) => {
    log.w("TLS socket error, closing connection");
    close(socket);
  });
}

/**
 * Handle DNS over TCP/TLS data stream.
 * @param {Buffer} chunk - A TCP data segment
 */
function handleTCPData(socket, chunk, sb, host, flag) {
  const cl = chunk.byteLength;
  if (cl <= 0) return;

  // read header first which contains length(dns-query)
  const rem = dnsutil.dnsHeaderSize - sb.qlenBufOffset;
  if (rem > 0) {
    const seek = Math.min(rem, cl);
    const read = chunk.slice(0, seek);
    sb.qlenBuf.fill(read, sb.qlenBufOffset);
    sb.qlenBufOffset += seek;
  }

  // header has not been read fully, yet
  if (sb.qlenBufOffset !== dnsutil.dnsHeaderSize) return;

  const qlen = sb.qlenBuf.readUInt16BE();
  if (!dnsutil.validateSize(qlen)) {
    log.w(`query range err: ql:${qlen} cl:${cl} rem:${rem}`);
    close(socket);
    return;
  }

  // rem bytes already read, is any more left in chunk?
  const size = cl - rem;
  if (size <= 0) return;

  // hopefully fast github.com/nodejs/node/issues/20130#issuecomment-382417255
  // chunk out dns-query starting rem-th byte
  const data = chunk.slice(rem);

  if (sb.qBuf === null) {
    sb.qBuf = util.createBuffer(qlen);
    sb.qBufOffset = util.recycleBuffer(sb.qBuf);
  }

  sb.qBuf.fill(data, sb.qBufOffset);
  sb.qBufOffset += size;

  // exactly qlen bytes read till now, handle the dns query
  if (sb.qBufOffset === qlen) {
    handleTCPQuery(sb.qBuf, socket, host, flag);
    // reset qBuf and qlenBuf states
    sb.qlenBufOffset = util.recycleBuffer(sb.qlenBuf);
    sb.qBuf = null;
    sb.qBufOffset = 0;
  } else if (sb.qBufOffset > qlen) {
    log.w(`size mismatch: ${chunk.byteLength} <> ${qlen}`);
    close(socket);
    return;
  } // continue reading from socket
}

/**
 * @param {Buffer} q
 * @param {TLSSocket} socket
 * @param {String} host
 * @param {String} flag
 */
async function handleTCPQuery(q, socket, host, flag) {
  let ok = true;
  if (socket.destroyed) return;

  const t = log.startTime("handle-tcp-query");
  try {
    const r = await resolveQuery(q, host, flag);
    const rlBuf = util.encodeUint8ArrayBE(r.byteLength, 2);
    const chunk = new Uint8Array([...rlBuf, ...r]);

    // Don't write to a closed socket, else it will crash nodejs
    if (!socket.destroyed) ok = socket.write(chunk);
    if (!ok) log.e(`res write incomplete: < ${r.byteLength + 2}`);
  } catch (e) {
    ok = false;
    log.w(e);
  }
  log.endTime(t);

  // Only close socket on error, else it would break pipelining of queries.
  if (!ok && !socket.destroyed) {
    close(socket);
  }
}

/**
 * @param {Buffer} q
 * @param {String} host
 * @param {String} flag
 * @returns
 */
async function resolveQuery(q, host, flag) {
  // Using POST, as GET requests are capped at 2KB, where-as DNS-over-TCP
  // has a much higher ceiling (even if rarely used)
  const r = await handleRequest({
    request: new Request(`https://${host}/${flag}`, {
      method: "POST",
      headers: util.concatHeaders(
        util.dnsHeaders(),
        util.contentLengthHeader(q),
      ),
      body: q,
    }),
  });

  return new Uint8Array(await r.arrayBuffer());
}

/**
 * Services a DNS over HTTPS connection
 * @param {Http2ServerRequest} req
 * @param {Http2ServerResponse} res
 */
async function serveHTTPS(req, res) {
  const buffers = [];

  const t = log.startTime("recv-https");

  for await (const chunk of req) {
    buffers.push(chunk);
  }
  const b = Buffer.concat(buffers);
  const bLen = b.byteLength;

  log.endTime(t);

  if (req.method == "POST" && !dnsutil.validResponseSize(b)) {
    res.writeHead(
      dnsutil.dohStatusCode(b),
      util.corsHeadersIfNeeded(req),
    );
    res.end();
    log.w(`HTTP req body length out of bounds: ${bLen}`);
    return;
  }

  log.d("-> HTTPS req", req.method, bLen);
  handleHTTPRequest(b, req, res);
}

/**
 * @param {Buffer} b - Request body
 * @param {IncomingMessage} req
 * @param {ServerResponse} res
 */
async function handleHTTPRequest(b, req, res) {
  const t = log.startTime("handle-http-req");
  try {
    let host = req.headers.host || req.headers[":authority"];
    if (isIPv6(host)) host = `[${host}]`;

    const fReq = new Request(new URL(req.url, `https://${host}`), {
      // Note: In VM container, Object spread may not be working for all
      // properties, especially of "hidden" Symbol values!? like "headers"?
      ...req,
      headers: util.copyNonPseudoHeaders(req),
      method: req.method,
      body: req.method == "POST" ? b : null,
    });

    log.lapTime(t, "upstream-start");

    const fRes = await handleRequest({ request: fReq });

    log.lapTime(t, "upstream-end");

    res.writeHead(fRes.status, util.copyHeaders(fRes));

    log.lapTime(t, "send-head");

    const ans = Buffer.from(await fRes.arrayBuffer());

    log.lapTime(t, "recv-ans");

    res.end(ans);
  } catch (e) {
    res.end();
    log.w(e);
  }

  log.endTime(t);
}<|MERGE_RESOLUTION|>--- conflicted
+++ resolved
@@ -200,13 +200,8 @@
 }
 
 /**
-<<<<<<< HEAD
  * Gets flag and hostname from the wildcard domain name.
  * @param {String} sni - Wildcard SNI
-=======
- * Gets flag and hostname from TLS socket.
- * @param {TLSSocket} socket - TLS socket to get SNI from.
->>>>>>> bfce2e71
  * @returns [flag, hostname]
  */
 function getMetadata(sni) {
